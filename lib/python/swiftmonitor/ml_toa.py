--- conflicted
+++ resolved
@@ -272,11 +272,7 @@
         PI_max = smu.energy2chan(Emax, scope)
         t = t[(Echans < PI_max)]
     else:
-<<<<<<< HEAD
         sys.stderr.write('No Energy Filter\n')
-=======
-         sys.stderr.write('No Energy Filter')
->>>>>>> 68649d06
 
     if scope != 'chandra':
         exposure = fits[0].header['EXPOSURE']
