import numpy as np
import astropy.io.fits as pyfits
import sys 
import psr_utils as pu

string_pars = ['PSR','PSRJ','EPHEM','CLK','BINARY','JUMP',\
               'UNITS','TZRSITE','TIMEEPH','T2CMETHOD',\
               'CORRECT_TROPOSPHERE','PLANET_SHAPIRO','DILATEFREQ',\
               'RAJ', 'DECJ']

class Par:
    def __init__(self,name,value,error=None,fit=None):
        self.name = name
        self.value = value
        self.error = error
        self.fit = fit
    def __repr__(self):
        return "Name: " + self.name + " Value: " + str(self.value) + \
               " Error: " + str(self.error) + " Fit: " + str(self.fit)

def read_parfile(parfn):
    pars = {}
    parf = open(parfn,'r')
    for line in parf.readlines():
        split = line.split()
        if split[0] == 'C': #its a comment
            continue
        if len(split) == 1: #has no value
            continue
            
        value = split[1] if split[0] in string_pars else float(split[1])
        
        if len(split) == 2:
            pars[split[0]] = Par(split[0],value)
        elif len(split) == 3:
            if (split[2] == '0') or (split[2] == '1'):
                pars[split[0]] = Par(split[0],value,fit=int(split[2]))
            else:
                pars[split[0]] = Par(split[0],value,error=float(split[2]))
        elif len(split) == 4:
            pars[split[0]] = Par(split[0],value,error=float(split[3]), \
                                 fit=split[2])
    return pars

def energy2chan(E, scope='swift'):
    """Takes a given Energy or array of Energies in keV, and converts them
       into the channel of either the 'PI' or 'PHA' fits column.
       INPUTS: 
              E - energy or energies to convert
              scope - which telescope to use (default 'swift')
       OUTPUTS:
              chans - 'PI' or 'PHA' fits column values
    """
    if scope == 'swift':
        chans = E * 100.0
    elif scope == 'nustar':
        chans = (E - 1.6) / 0.04
    else:
        sys.stderr.write('Warning: scope not found, assuming channels!\n')
        chans = E
    return chans
  

def fits2times(evtname,scope='swift',Emin=None, Emax=None):
    """Given a FITS file, this will read the reference epochs,
       and convert MET into MJD
       INPUTS:
              evtname - name of FITS file to read
       OUTPUTS:
             t - Event arrival times in Modified Julian Dates     
       
    """
    fits = pyfits.open(evtname)
    t = fits[1].data['time']
    t = t 
    t = t / 86400.0

    try:
        t = t + fits[1].header['MJDREFI'] + fits[1].header['MJDREFF']
 
    except (KeyError):
        t = t + fits[1].header['MJDREF'] 

<<<<<<< HEAD
    fits.close()
    return t  

def times2phases(t, par_fn):
    """Given an array of times and a parfile, this will read the reference epoch
       and frequency parameters, and convert into phases
       INPUTS:
           t -an array of photon arrival times in MJD
           par_fn - 
       OUTPUTS:
           phase - Pulsar phase, from 0-1.     
       
    """
    par = read_parfile(par_fn)

    phs_args = [ t, par['PEPOCH'].value, par['F0'].value ]

    for i in range(12):
        fdot_name = 'F' + str(i+1)
        if fdot_name in par.keys():  
            phs_args.append(par[fdot_name].value)
        else:
            phs_args.append(0.0)

    phases = pu.calc_phs(*phs_args) % 1
    return phases



def fits2phase(fits_fn, par_fn, scope='swift',Emin=None, Emax=None):
    """Given a FITS file and a parfile, this will read the reference epochs,
       and convert into phases
       INPUTS:
           fits_fn - name of FITS file to read
       OUTPUTS:
           phase - Pulsar phase, from 0-1.     
       
    """

    fits = pyfits.open(fits_fn)
    if scope != 'xte':
=======
    if "PI" in fits[1].columns.names:
>>>>>>> 95630343
      Echans = fits[1].data['PI']
    elif "PHA" in fits[1].columns.names:
      Echans = fits[1].data['PHA']
    else:
        sys.stderr.write('No Energy Column\n')
        Emin, Emax = None, None

    if (Emin and Emax):
        PI_min = energy2chan(Emin, scope)
        PI_max = energy2chan(Emax, scope)
        t = t[(Echans < PI_max) & (Echans > PI_min)]
    elif Emin:
        PI_min = energy2chan(Emin, scope)
        t = t[(Echans > PI_min)]
    elif Emax:
        PI_max = energy2chan(Emax, scope)
        t = t[(Echans < PI_max)]
    else:
        sys.stderr.write('No Energy Filter\n')

    fits.close()
    return t  

def fits2phase(fits_fn, par_fn, scope='swift',Emin=None, Emax=None):
    """Given a FITS file and a parfile, this will read the reference epochs,
       and convert into phases
       INPUTS:
           fits_fn - name of FITS file to read
       OUTPUTS:
           phase - Pulsar phase, from 0-1.     
       
    """

    t = fits2times(fits_fn,Emin=Emin,Emax=Emax,scope=scope)
    par = read_parfile(par_fn)

    phases=times2phases(t, par_fn)
    return phases


def fold_fits(fits_fn, par_fn, nbins=32, scope='swift', Emin=None, Emax=None):
    """Given a FITS file and a parfile, this will convert the events to phases
       and fold them, returning a histogram of folded phases.
       INPUTS:
           fits_fn - name of FITS file to read
       OUTPUTS:
           bins - the left bin edges for each bin
           folded - the number of events in each bin  
       
    """
    phases = fits2phase(fits_fn, par_fn, scope=scope, Emin=Emin, Emax=Emax)

    return fold_phases(phases, nbins=nbins)

def fold_phases(phases, nbins=32):
    """Given list of phase (e.g. from fits2phases), this will bin them 
       into a histogram with nbins between 0 and 1.
       INPUTS:
           phases - a list or array of phases
       OUTPUTS:
           bins - the left bin edges for each bin
           folded - the number of events in each bin  
    """

    bins = np.linspace(0,1,nbins+1) # add an extra bin for np.histogram's 
                                    # rightmost limit
    folded = np.histogram(phases,bins)[0]

    return bins[:-1],folded

def events_from_binned_profile(profile): 
    binsize = 1.0 / len(profile)
    phases = np.array([])
    for i,counts in enumerate(profile):
      phases = np.append(phases, np.random.rand(counts)*binsize + i*binsize) 
    return phases

def randomvariate(pdf,n=1000,xmin=0,xmax=1,zero_min=True):
  """ Generate random numbers from an arbitrary distribution using the rejection
  method. See Bevington pg. 83.

    Inputs: pdf - probability distribution function from which you want to generate random numbers
            n - number of random values to output
            xmin, xmax  - range of random numbers
            zero_min - (hard to explain)
    Output: array of random values drawn from input PDF
  """

  # Calculate the minimal and maximum values of the PDF in the desired interval. 
  x = np.linspace(xmin,xmax,1000)  
  y = pdf(x)  
  pmin = 0 if zero_min else y.min()
  pmax = y.max()  

  x = np.random.uniform(xmin,xmax,n)
  y = np.random.uniform(pmin,pmax,n)

  reject = True 
  while np.any(reject):
    reject = y>pdf(x)
    x[reject] = np.random.uniform(xmin,xmax,len(reject))  
    y[reject] = np.random.uniform(pmin,pmax,len(reject)) 

  return x

def randomvariate_old(pdf,n=1000,xmin=0,xmax=1):  
  """  
  Rejection method for random number generation  
  ===============================================  
  Uses the rejection method for generating random numbers derived from an arbitrary   
  probability distribution. For reference, see Bevington's book, page 84. Based on  
  rejection*.py.  
    
  Usage:  
  >>> randomvariate(P,N,xmin,xmax)  
   where  
   P : probability distribution function from which you want to generate random numbers  
   N : desired number of random values  
   xmin,xmax : range of random numbers desired  
     
  Returns:   
   the sequence (ran,ntrials) where  
    ran : array of shape N with the random variates that follow the input P  
    ntrials : number of trials the code needed to achieve N  
    
  Here is the algorithm:  
  - generate x' in the desired range  
  - generate y' between Pmin and Pmax (Pmax is the maximal value of your pdf)  
  - if y'<P(x') accept x', otherwise reject  
  - repeat until desired number is achieved  
    
  Rodrigo Nemmen  
  Nov. 2011  
  """  
  # Calculates the minimal and maximum values of the PDF in the desired  
  # interval. The rejection method needs these values in order to work  
  # properly.  
  x=np.linspace(xmin,xmax,1000)  
  y=pdf(x)  
  #pmin=y.min()  
  pmin=0
  pmax=y.max()  
   
  # Counters  
  naccept=0  
  ntrial=0  
   
  # Keeps generating numbers until we achieve the desired n  
  ran=[] # output list of random numbers  
  while naccept<n:  
    x=np.random.uniform(xmin,xmax) # x'  
    y=np.random.uniform(pmin,pmax) # y'  
   
    if y<pdf(x):  
      ran.append(x)  
      naccept=naccept+1  
    ntrial=ntrial+1  
    
  ran=np.asarray(ran)  
    
  return ran,ntrial  

def h_test(phases, max_harmonic=20):
    """Apply the H test for uniformity on [0,1).

    The H test is an extension of the Z_m^2 or Rayleigh tests for
    uniformity on the circle. These tests estimate the Fourier coefficients
    of the distribution and compare them with the values predicted for
    a uniform distribution, but they require the user to specify the number
    of harmonics to use. The H test automatically selects the number of
    harmonics to use based on the data. The returned statistic, H, has mean
    and standard deviation approximately 2.51, but its significance should
    be evaluated with the routine h_fpp. This is done automatically in this
    routine.

    Arguments
    ---------

    events : array-like
        events should consist of an array of values to be interpreted as
        values modulo 1. These events will be tested for statistically
        significant deviations from uniformity.

    Returns
    -------

    H : float
        The raw score. Larger numbers indicate more non-uniformity.
    M : int
        The number of harmonics that give the most significant deviation
        from uniformity.
    fpp : float
        The probability of an H score this large arising from sampling a
        uniform distribution.

    Reference
    ---------

    de Jager, O. C., Swanepoel, J. W. H, and Raubenheimer, B. C., "A
    powerful test for weak periodic signals of unknown light curve shape
    in sparse data", Astron. Astrophys. 221, 180-190, 1989.
    
    Updated false alarm rate  to match Jager, Busching 2010
    """
    ev = np.reshape(phases, (-1,))
    cs = np.sum(np.exp(2.j*np.pi*np.arange(1,max_harmonic+1)*ev[:,None]),axis=0)/len(ev)
    Zm2 = 2*len(ev)*np.cumsum(np.abs(cs)**2)
    Hcand = (Zm2 - 4*np.arange(1,max_harmonic+1) + 4)
    M = np.argmax(Hcand)+1
    H = Hcand[M-1]
    fpp =np.exp(-0.4*H) 
    return (H, M, fpp)

def h_test_obs(fits_fn, par_fn):
    '''Given a fits file name, and a par filename, will return the H-score 
       and false alarm probability. 
    '''
    par = read_parfile(par_fn)
    times = fits2times(fits_fn)
    fits=pyfits.open(fits_fn)
    phs_args = [ times, par['PEPOCH'].value, par['F0'].value ]
    
    for i in range(12):
        fdot_name = 'F' + str(i+1)
        if fdot_name in par.keys():  
            phs_args.append(par[fdot_name].value)
        else:
            phs_args.append(0.0)

    phases = pu.calc_phs(*phs_args) % 1
    H, M, fpp=h_test(phases)
    
    return (H, M, fpp)
    
    
class SwiftMonError(Exception):
    """
    A generic exception to be thrown by the swiftmonitor software.
    """
    pass<|MERGE_RESOLUTION|>--- conflicted
+++ resolved
@@ -61,7 +61,7 @@
     return chans
   
 
-def fits2times(evtname,scope='swift',Emin=None, Emax=None):
+def fits2times(evtname):
     """Given a FITS file, this will read the reference epochs,
        and convert MET into MJD
        INPUTS:
@@ -81,7 +81,6 @@
     except (KeyError):
         t = t + fits[1].header['MJDREF'] 
 
-<<<<<<< HEAD
     fits.close()
     return t  
 
@@ -123,16 +122,10 @@
 
     fits = pyfits.open(fits_fn)
     if scope != 'xte':
-=======
-    if "PI" in fits[1].columns.names:
->>>>>>> 95630343
       Echans = fits[1].data['PI']
-    elif "PHA" in fits[1].columns.names:
+    else:
       Echans = fits[1].data['PHA']
-    else:
-        sys.stderr.write('No Energy Column\n')
-        Emin, Emax = None, None
-
+    t = fits2times(fits_fn)
     if (Emin and Emax):
         PI_min = energy2chan(Emin, scope)
         PI_max = energy2chan(Emax, scope)
@@ -145,21 +138,6 @@
         t = t[(Echans < PI_max)]
     else:
         sys.stderr.write('No Energy Filter\n')
-
-    fits.close()
-    return t  
-
-def fits2phase(fits_fn, par_fn, scope='swift',Emin=None, Emax=None):
-    """Given a FITS file and a parfile, this will read the reference epochs,
-       and convert into phases
-       INPUTS:
-           fits_fn - name of FITS file to read
-       OUTPUTS:
-           phase - Pulsar phase, from 0-1.     
-       
-    """
-
-    t = fits2times(fits_fn,Emin=Emin,Emax=Emax,scope=scope)
     par = read_parfile(par_fn)
 
     phases=times2phases(t, par_fn)
@@ -206,7 +184,6 @@
 def randomvariate(pdf,n=1000,xmin=0,xmax=1,zero_min=True):
   """ Generate random numbers from an arbitrary distribution using the rejection
   method. See Bevington pg. 83.
-
     Inputs: pdf - probability distribution function from which you want to generate random numbers
             n - number of random values to output
             xmin, xmax  - range of random numbers
@@ -288,9 +265,8 @@
     
   return ran,ntrial  
 
-def h_test(phases, max_harmonic=20):
+def h_test(phases):
     """Apply the H test for uniformity on [0,1).
-
     The H test is an extension of the Z_m^2 or Rayleigh tests for
     uniformity on the circle. These tests estimate the Fourier coefficients
     of the distribution and compare them with the values predicted for
@@ -300,18 +276,14 @@
     and standard deviation approximately 2.51, but its significance should
     be evaluated with the routine h_fpp. This is done automatically in this
     routine.
-
     Arguments
     ---------
-
     events : array-like
         events should consist of an array of values to be interpreted as
         values modulo 1. These events will be tested for statistically
         significant deviations from uniformity.
-
     Returns
     -------
-
     H : float
         The raw score. Larger numbers indicate more non-uniformity.
     M : int
@@ -320,16 +292,15 @@
     fpp : float
         The probability of an H score this large arising from sampling a
         uniform distribution.
-
     Reference
     ---------
-
     de Jager, O. C., Swanepoel, J. W. H, and Raubenheimer, B. C., "A
     powerful test for weak periodic signals of unknown light curve shape
     in sparse data", Astron. Astrophys. 221, 180-190, 1989.
     
     Updated false alarm rate  to match Jager, Busching 2010
     """
+    max_harmonic = 20
     ev = np.reshape(phases, (-1,))
     cs = np.sum(np.exp(2.j*np.pi*np.arange(1,max_harmonic+1)*ev[:,None]),axis=0)/len(ev)
     Zm2 = 2*len(ev)*np.cumsum(np.abs(cs)**2)
